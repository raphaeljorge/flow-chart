import { EventEmitter } from 'eventemitter3';
import { CanvasEngine } from './CanvasEngine';
import { NodeManager } from './NodeManager';
import { StickyNoteManager } from './StickyNoteManager';
import { SelectionManager } from './SelectionManager';
import { Point, Node, StickyNote, CanvasPointerEvent, CanvasWheelEvent, Rect, ViewState, NodePort, Connection, InteractiveElementType, ReconnectingConnectionInfo } from './Types';

type InteractionMode =
  | 'idle'
  | 'panning'
  | 'draggingItems'
  | 'resizingItem'
  | 'boxSelecting'
  | 'draggingConnection' // Para criar uma nova conexão
  | 'reconnectingConnection'; // Para reconectar uma existente

interface DraggableItem {
  id: string;
  type: 'node' | 'stickyNote';
  position: Point;
  width: number;
  height: number;
}

interface ResizeHandle {
  type: 'nw' | 'n' | 'ne' | 'w' | 'e' | 'sw' | 's' | 'se';
  item: DraggableItem;
}

interface InteractiveElement {
  type: InteractiveElementType;
  id?: string;
  item?: DraggableItem;
  portDetails?: NodePort;
  connectionDetails?: Connection;
  resizeHandleType?: ResizeHandle['type'];
  region?: string; // 'header', 'body', 'sourceHandle', 'targetHandle'
}

export interface PendingConnectionState {
  sourcePort: NodePort; // Porta de onde o arraste iniciou (pode ser a fixa na reconexão)
  sourceNode: Node;     // Nó da sourcePort
  fromPosition: Point;
  currentMousePosition: Point;
  compatibleTargetPortId: string | null;
  reconnectingInfo?: ReconnectingConnectionInfo;
}

export class InteractionManager {
  private events: EventEmitter;
  private mode: InteractionMode = 'idle';

  private panStartPoint: Point | null = null;
  private dragStartPoint: Point | null = null;
  private dragStartItemOffsets: Map<string, Point> = new Map();

  private activeDragItems: DraggableItem[] = [];
  private activeResizeItem: DraggableItem | null = null;
  private activeResizeHandle: ResizeHandle['type'] | null = null;
  private originalResizeItemRect: Rect | null = null;

  private boxSelectStartPoint: Point | null = null;
  private boxSelectRect: Rect | null = null;

  private pendingConnection: PendingConnectionState | null = null;
  private lastPointerDownCanvasPoint: Point | null = null;

  private readonly RECONNECT_HANDLE_RADIUS = 10; // Raio para detectar clique na extremidade da conexão


  constructor(
    private canvasEngine: CanvasEngine,
    private nodeManager: NodeManager,
    private stickyNoteManager: StickyNoteManager,
    private selectionManager: SelectionManager
  ) {
    this.events = new EventEmitter();
    this.subscribeToCanvasEvents();
  }

  private subscribeToCanvasEvents(): void {
    this.canvasEngine.on('pointerdown', this.handlePointerDown);
    this.canvasEngine.on('pointermove', this.handlePointerMove);
    this.canvasEngine.on('pointerup', this.handlePointerUp);
    this.canvasEngine.on('pointerleave', this.handlePointerLeave);
    this.canvasEngine.on('wheel', this.handleWheel);
    this.canvasEngine.on('doubleclick', (e: CanvasPointerEvent) => this.events.emit('canvasDoubleClick', e));
    this.canvasEngine.on('contextmenu', (e: CanvasPointerEvent) => {
        this.lastPointerDownCanvasPoint = e.canvasPoint;
        this.events.emit('canvasContextMenu', e)
    });
  }
  
  public getLastPointerDownCanvasPoint(): Point | null {
      return this.lastPointerDownCanvasPoint;
  }

  public isInteracting(): boolean {
    return this.mode !== 'idle';
  }
  
  public getPortAbsolutePosition(node: Node, port: NodePort, viewState: ViewState): Point {
    const headerHeight = 40; 
    const portVerticalSpacing = 24; 

    let portIndex = -1;
    let portsList: NodePort[];

    if (port.isDynamic) {
        if (port.type === 'input') {
            portsList = node.dynamicInputs.filter(p => !p.isHidden);
            portIndex = portsList.findIndex(p => p.id === port.id);
        } else { // dynamic output
            portsList = node.dynamicOutputs;
            portIndex = portsList.findIndex(p => p.id === port.id);
        }
    } else { // fixed port
        if (port.type === 'input') {
            portsList = node.fixedInputs;
            portIndex = portsList.findIndex(p => p.id === port.id);
        } else { // fixed output
            portsList = node.fixedOutputs;
            portIndex = portsList.findIndex(p => p.id === port.id);
        }
    }

    // Se a porta estiver oculta, não deve ter uma posição "clicável" visualmente
    if (port.isHidden && port.isDynamic) {
        // Retorna uma posição fora da tela ou um ponto de referência para que não seja interativo
        return { x: -9999, y: -9999 }; 
    }

    // Fallback caso a porta não seja encontrada na lista ou se o index for inválido
    if (portIndex === -1) { 
        console.warn(`Port ${port.id} not found in node ${node.id} lists for position calculation.`);
        return { x: node.position.x + (port.type === 'input' ? 0 : node.width), y: node.position.y + node.height / 2 };
    }

    // Cálculo da posição vertical baseado na quantidade de portas *visíveis*
    // Portas fixas vêm primeiro, depois as dinâmicas
    let totalPortsBeforeThisSection = 0;
    if (port.isDynamic) {
        if (port.type === 'input') {
            totalPortsBeforeThisSection = node.fixedInputs.length;
        } else { // dynamic output
            totalPortsBeforeThisSection = node.fixedOutputs.length;
        }
    }
    
    // A altura de renderização de um nó deve acomodar todas as portas.
    // O cálculo de Y é baseado na ordem na lista (fixa ou dinâmica) e na posição relativa
    const portRelativeY = headerHeight + portVerticalSpacing * (totalPortsBeforeThisSection + portIndex + 0.5);
    const portRelativeX = port.type === 'input' ? 0 : node.width;

    return {
        x: node.position.x + portRelativeX,
        y: node.position.y + portRelativeY,
    };
  }

  private getInteractiveElementAtPoint(canvasPoint: Point): InteractiveElement {
    const viewState = this.canvasEngine.getViewState();
    const portHitRadius = 8 / viewState.scale;
    const connectionHitThreshold = 5 / viewState.scale;
    const reconnectHandleRadiusScaled = this.RECONNECT_HANDLE_RADIUS / viewState.scale;

    const selectedIds = this.selectionManager.getSelectedItems();
    if (selectedIds.length === 1) {
        const selectedItem = this.findDraggableItemById(selectedIds[0]);
        if (selectedItem) {
            const resizeHandle = this.getResizeHandleForSelectedItem(canvasPoint, selectedItem, viewState);
            if (resizeHandle) {
                return { type: 'resizeHandle', item: selectedItem, resizeHandleType: resizeHandle.type, id: selectedItem.id };
            }
        }
    }
    
    const nodes = this.nodeManager.getNodes().slice().reverse();
    for (const node of nodes) {
      // Modificado: Itera sobre todos os tipos de portas
      const allPorts = [...node.fixedInputs, ...node.fixedOutputs, ...node.dynamicInputs, ...node.dynamicOutputs];
      for (const port of allPorts) {
        // Ignora portas ocultas para detecção de clique
        if (port.isHidden) continue; 

        const portAbsPos = this.getPortAbsolutePosition(node, port, viewState);
        const dx = canvasPoint.x - portAbsPos.x; const dy = canvasPoint.y - portAbsPos.y;
        if (dx * dx + dy * dy < portHitRadius * portHitRadius) {
          return { type: 'port', id: port.id, portDetails: port, item: this.nodeToDraggableItem(node) };
        }
      }
    }

    const connections = this.nodeManager.getConnections();
    for (const conn of connections) {
        const sourceNode = this.nodeManager.getNode(conn.sourceNodeId);
        const targetNode = this.nodeManager.getNode(conn.targetNodeId);
        const sourcePort = this.nodeManager.getPort(conn.sourcePortId);
        const targetPort = this.nodeManager.getPort(conn.targetPortId);
        if (sourceNode && targetNode && sourcePort && targetPort) {
            const p0 = this.getPortAbsolutePosition(sourceNode, sourcePort, viewState);
            const p3 = this.getPortAbsolutePosition(targetNode, targetPort, viewState);
            const distToP0Sq = (canvasPoint.x - p0.x)**2 + (canvasPoint.y - p0.y)**2;
            const distToP3Sq = (canvasPoint.x - p3.x)**2 + (canvasPoint.y - p3.y)**2;
            if (distToP0Sq < reconnectHandleRadiusScaled**2) return { type: 'connection', id: conn.id, connectionDetails: conn, region: 'sourceHandle' };
            if (distToP3Sq < reconnectHandleRadiusScaled**2) return { type: 'connection', id: conn.id, connectionDetails: conn, region: 'targetHandle' };
            if (this.isPointNearBezierConnection(canvasPoint, p0, p3, connectionHitThreshold)) return { type: 'connection', id: conn.id, connectionDetails: conn, region: 'body' };
        }
    }
    
    const itemHit = this.getItemBodyAtPoint(canvasPoint);
    if (itemHit) {
        if (itemHit.type === 'node') {
            const node = this.nodeManager.getNode(itemHit.id);
            if(node) { 
                // Assumimos que o cabeçalho sempre tem 40px de altura
                const headerHeight = 40; 
                // A posição Y é relativa ao topo do nó.
                // Se o ponto clicado estiver dentro do cabeçalho, é 'header'.
                const region = canvasPoint.y < node.position.y + headerHeight ? 'header' : 'body';
                return { type: 'node', id: itemHit.id, item: itemHit, region };
            }
        }
        return { type: itemHit.type, id: itemHit.id, item: itemHit, region: 'body' };
    }
    
    return { type: 'canvas' };
  }

  private isPointNearBezierConnection(point: Point, p0: Point, p3: Point, threshold: number): boolean {
    const minX = Math.min(p0.x, p3.x) - threshold; const maxX = Math.max(p0.x, p3.x) + threshold;
    const minY = Math.min(p0.y, p3.y) - threshold * 5; const maxY = Math.max(p0.y, p3.y) + threshold * 5;
    if (point.x < minX || point.x > maxX || point.y < minY || point.y > maxY) return false;
    const lenSq = (p3.x - p0.x) ** 2 + (p3.y - p0.y) ** 2;
    if (lenSq === 0) return Math.sqrt((point.x - p0.x) ** 2 + (point.y - p0.y) ** 2) < threshold;
    let t = ((point.x - p0.x) * (p3.x - p0.x) + (point.y - p0.y) * (p3.y - p0.y)) / lenSq;
    t = Math.max(0, Math.min(1, t));
    const projX = p0.x + t * (p3.x - p0.x); const projY = p0.y + t * (p3.y - p0.y);
    const distSq = (point.x - projX) ** 2 + (point.y - projY) ** 2;
    const midX = (p0.x + p3.x) / 2; const midY = (p0.y + p3.y) / 2;
    const distToMidSq = (point.x - midX) ** 2 + (point.y - midY) ** 2;
    const curveLengthApprox = Math.abs(p0.x - p3.x) + Math.abs(p0.y - p3.y);
    if (distSq < threshold ** 2 || (distToMidSq < (curveLengthApprox/3)**2 && distSq < (threshold*2)**2) ) return true;
    return false;
  }
  
  private nodeToDraggableItem(node: Node): DraggableItem {
    return { id: node.id, type: 'node', position: node.position, width: node.width, height: node.height };
  }

  private handlePointerDown = (e: CanvasPointerEvent): void => {
    const { canvasPoint, originalEvent } = e;
    this.lastPointerDownCanvasPoint = canvasPoint;
    const interactiveElement = this.getInteractiveElementAtPoint(canvasPoint);

    if (this.mode === 'draggingConnection' || this.mode === 'reconnectingConnection') {
        if (originalEvent.button === 2) { this.cancelPendingOrReconnectingConnection(); originalEvent.preventDefault(); return; }
    }

    switch (interactiveElement.type) {
      case 'resizeHandle':
        if (interactiveElement.item && interactiveElement.resizeHandleType) {
          this.mode = 'resizingItem'; this.activeResizeItem = interactiveElement.item;
          this.activeResizeHandle = interactiveElement.resizeHandleType; this.dragStartPoint = canvasPoint;
          this.originalResizeItemRect = { ...this.activeResizeItem.position, width: this.activeResizeItem.width, height: this.activeResizeItem.height };
          this.events.emit('resizeStart', this.activeResizeItem);
        }
        break;
      case 'port':
        // NÃO PERMITIR INICIAR CONEXÃO DE PORTAS OCULTAS
        if (interactiveElement.portDetails?.isHidden && interactiveElement.portDetails.isDynamic) {
             this.mode = 'idle'; // Reinicia o modo para idle
             return; // Ignora o clique
        }

        if (interactiveElement.portDetails && interactiveElement.item && this.mode === 'idle') {
          this.mode = 'draggingConnection';
          const sourceNode = this.nodeManager.getNode(interactiveElement.portDetails.nodeId);
          if (!sourceNode) { this.mode = 'idle'; break; }
          this.pendingConnection = {
            sourcePort: interactiveElement.portDetails, sourceNode,
            fromPosition: this.getPortAbsolutePosition(sourceNode, interactiveElement.portDetails, this.canvasEngine.getViewState()),
            currentMousePosition: canvasPoint, compatibleTargetPortId: null,
          };
          this.events.emit('pendingConnectionStart', this.pendingConnection); this.canvasEngine.requestRender();
        }
        break;
      case 'connection':
        if (interactiveElement.id && interactiveElement.connectionDetails) {
            if (interactiveElement.region === 'sourceHandle' || interactiveElement.region === 'targetHandle') {
                this.mode = 'reconnectingConnection'; const conn = interactiveElement.connectionDetails;
                const viewState = this.canvasEngine.getViewState();
                let fixedPort: NodePort, fixedNode: Node, sourcePortForPending: NodePort, sourceNodeForPending: Node;
                let fromPos: Point;
                if (interactiveElement.region === 'sourceHandle') {
                    fixedPort = this.nodeManager.getPort(conn.targetPortId)!; fixedNode = this.nodeManager.getNode(conn.targetNodeId)!;
                    sourcePortForPending = fixedPort; sourceNodeForPending = fixedNode;
                    fromPos = this.getPortAbsolutePosition(fixedNode, fixedPort, viewState);
                } else { 
                    fixedPort = this.nodeManager.getPort(conn.sourcePortId)!; fixedNode = this.nodeManager.getNode(conn.sourceNodeId)!;
                    sourcePortForPending = fixedPort; sourceNodeForPending = fixedNode;
                    fromPos = this.getPortAbsolutePosition(fixedNode, fixedPort, viewState);
                }
                if(!fixedPort || !fixedNode) { this.mode = 'idle'; break;}
                this.pendingConnection = {
                    sourcePort: sourcePortForPending, sourceNode: sourceNodeForPending, fromPosition: fromPos,
                    currentMousePosition: canvasPoint, compatibleTargetPortId: null,
                    reconnectingInfo: { originalConnection: conn, draggedEnd: interactiveElement.region === 'sourceHandle' ? 'source' : 'target', fixedPort, fixedNode }
                };
                this.selectionManager.selectItem(conn.id, false);
                this.events.emit('reconnectionStart', this.pendingConnection); this.canvasEngine.requestRender();
            } else if (interactiveElement.region === 'body') {
                if (originalEvent.metaKey || originalEvent.ctrlKey) this.selectionManager.toggleSelection(interactiveElement.id);
                else this.selectionManager.selectItem(interactiveElement.id, false);
                this.events.emit('connectionSelected', interactiveElement.id);
            }
        }
        break;
      case 'node': case 'stickyNote':
        if (interactiveElement.item) {
          this.mode = 'draggingItems'; this.dragStartPoint = canvasPoint;
          if (originalEvent.metaKey || originalEvent.ctrlKey) this.selectionManager.toggleSelection(interactiveElement.item.id);
          else if (!this.selectionManager.isSelected(interactiveElement.item.id)) this.selectionManager.selectItem(interactiveElement.item.id, false);
          this.activeDragItems = this.selectionManager.getSelectedItems().map(id => this.findDraggableItemById(id)).filter(item => item !== null) as DraggableItem[];
          if (this.activeDragItems.length === 0 && interactiveElement.item) this.activeDragItems = [interactiveElement.item];
          this.dragStartItemOffsets.clear(); this.activeDragItems.forEach(item => this.dragStartItemOffsets.set(item.id, { ...item.position }));
          this.events.emit('itemsDragStart', this.activeDragItems);
        }
        break;
      case 'canvas': default:
        if (originalEvent.button === 1 || (originalEvent.button === 0 && originalEvent.altKey)) { this.mode = 'panning'; this.panStartPoint = { x: originalEvent.clientX, y: originalEvent.clientY }; }
        else if (originalEvent.button === 0) {
          if (!originalEvent.shiftKey && !originalEvent.metaKey && !originalEvent.ctrlKey) this.selectionManager.clearSelection();
          this.mode = 'boxSelecting'; this.boxSelectStartPoint = canvasPoint;
          this.boxSelectRect = { ...canvasPoint, width: 0, height: 0 };
          this.events.emit('boxSelectStart', this.boxSelectRect); this.canvasEngine.requestRender();
        }
        break;
    }
  };

  private handlePointerMove = (e: CanvasPointerEvent): void => {
    const { canvasPoint, clientPoint } = e;
    if ((this.mode === 'draggingConnection' || this.mode === 'reconnectingConnection') && this.pendingConnection) {
      let potentialTargetPort: NodePort | undefined;
      const targetElement = this.getInteractiveElementAtPoint(canvasPoint);
      let compatiblePortId: string | null = null;
      if (targetElement.type === 'port' && targetElement.portDetails) {
          // Ignora portas ocultas como targets
          if (targetElement.portDetails.isHidden) {
              this.pendingConnection.currentMousePosition = canvasPoint; // Continua a linha para o mouse
          } else {
              potentialTargetPort = targetElement.portDetails;
              if (this.isConnectionCompatible(this.pendingConnection.sourcePort, potentialTargetPort, this.mode === 'reconnectingConnection' ? this.pendingConnection.reconnectingInfo : undefined)) {
                  compatiblePortId = potentialTargetPort.id;
              }
          }
      }
      if (compatiblePortId && potentialTargetPort) {
          const targetNode = this.nodeManager.getNode(potentialTargetPort.nodeId);
          if(targetNode) this.pendingConnection.currentMousePosition = this.getPortAbsolutePosition(targetNode, potentialTargetPort, this.canvasEngine.getViewState());
      } else { this.pendingConnection.currentMousePosition = canvasPoint; }
      if (this.pendingConnection.compatibleTargetPortId !== compatiblePortId) {
          this.pendingConnection.compatibleTargetPortId = compatiblePortId;
          this.events.emit('compatiblePortHoverChanged', compatiblePortId);
      }
      this.events.emit('pendingConnectionUpdate', this.pendingConnection); this.canvasEngine.requestRender(); this.setCursor('crosshair');
    } else if (this.mode === 'idle') {
        const interactiveElement = this.getInteractiveElementAtPoint(canvasPoint);
        switch (interactiveElement.type) {
            case 'resizeHandle': if(interactiveElement.resizeHandleType) this.setCursor(this.getCursorForResizeHandle(interactiveElement.resizeHandleType)); break;
            case 'port': 
                // Não muda o cursor para portas ocultas
                if (!interactiveElement.portDetails?.isHidden) {
                    this.setCursor('pointer'); 
                } else {
                    this.setCursor('default');
                }
                break;
            case 'connection': this.setCursor('pointer'); break;
            case 'node': case 'stickyNote': this.setCursor('move'); break;
            default: this.setCursor('default');
        }
        // Emite hover para portas visíveis
        if(interactiveElement.type === 'port' && interactiveElement.portDetails && !interactiveElement.portDetails.isHidden) {
            this.events.emit('portHoverChanged', interactiveElement.portDetails.id);
        } else {
            this.events.emit('portHoverChanged', null);
        }
    } else if (this.mode === 'panning' && this.panStartPoint) {
      const dx = clientPoint.x - this.panStartPoint.x; const dy = clientPoint.y - this.panStartPoint.y;
      this.canvasEngine.pan(dx, dy); this.panStartPoint = clientPoint;
    } else if (this.mode === 'draggingItems' && this.dragStartPoint && this.activeDragItems.length > 0) {
      const viewState = this.canvasEngine.getViewState(); const dx = canvasPoint.x - this.dragStartPoint.x; const dy = canvasPoint.y - this.dragStartPoint.y;
      this.activeDragItems.forEach(item => {
        const initialPos = this.dragStartItemOffsets.get(item.id); if (!initialPos) return;
        let newX = initialPos.x + dx; let newY = initialPos.y + dy;
        if (viewState.snapToGrid) { newX = Math.round(newX / viewState.gridSize) * viewState.gridSize; newY = Math.round(newY / viewState.gridSize) * viewState.gridSize; }
        if (item.type === 'node') this.nodeManager.moveNode(item.id, { x: newX, y: newY });
        else if (item.type === 'stickyNote') this.stickyNoteManager.updateNote(item.id, { position: { x: newX, y: newY } });
      });
      this.events.emit('itemsDrag', this.activeDragItems); this.canvasEngine.requestRender();
    } else if (this.mode === 'resizingItem' && this.dragStartPoint && this.activeResizeItem && this.activeResizeHandle && this.originalResizeItemRect) {
        this.performResize(canvasPoint); this.events.emit('itemResize', this.activeResizeItem); this.canvasEngine.requestRender();
    } else if (this.mode === 'boxSelecting' && this.boxSelectStartPoint) {
      this.boxSelectRect = { x: Math.min(this.boxSelectStartPoint.x, canvasPoint.x), y: Math.min(this.boxSelectStartPoint.y, canvasPoint.y), width: Math.abs(this.boxSelectStartPoint.x - canvasPoint.x), height: Math.abs(this.boxSelectStartPoint.y - canvasPoint.y) };
      this.events.emit('boxSelectUpdate', this.boxSelectRect); this.canvasEngine.requestRender();
    }
  };

  private isConnectionCompatible(sourcePortForPending: NodePort, targetPortCandidate: NodePort, reconInfo?: ReconnectingConnectionInfo): boolean {
    // Nova verificação: Não permite conectar em portas ocultas
    if (targetPortCandidate.isHidden) return false;

    // Lógica existente de compatibilidade de tipos e nós
    if (reconInfo) {
        if (targetPortCandidate.id === sourcePortForPending.id) return false;
        if (targetPortCandidate.nodeId === sourcePortForPending.nodeId) return false;
        if (reconInfo.draggedEnd === 'source') return targetPortCandidate.type === 'output' && sourcePortForPending.type === 'input';
        else return targetPortCandidate.type === 'input' && sourcePortForPending.type === 'output';
    } else {
        if (sourcePortForPending.nodeId === targetPortCandidate.nodeId) return false;
        if (sourcePortForPending.type === 'output' && targetPortCandidate.type === 'input') return true;
        if (sourcePortForPending.type === 'input' && targetPortCandidate.type === 'output') return true;
        return false;
    }
  }

  private handlePointerUp = (e: CanvasPointerEvent): void => {
    const { canvasPoint, originalEvent } = e;
    if ((this.mode === 'draggingConnection' || this.mode === 'reconnectingConnection') && this.pendingConnection) {
      const targetElement = this.getInteractiveElementAtPoint(canvasPoint);
      // Completa a conexão APENAS se o target for uma porta compatível E NÃO OCULTA
      if (targetElement.type === 'port' && targetElement.portDetails && !targetElement.portDetails.isHidden && this.pendingConnection.compatibleTargetPortId === targetElement.portDetails.id) {
          if (this.mode === 'reconnectingConnection' && this.pendingConnection.reconnectingInfo) {
              this.tryCompleteReconnection(this.pendingConnection.reconnectingInfo, targetElement.portDetails);
          } else { this.tryCompleteConnection(this.pendingConnection.sourcePort, targetElement.portDetails); }
      }
      this.cancelPendingOrReconnectingConnection();
    } else if (this.mode === 'draggingItems') { this.events.emit('itemsDragEnd', this.activeDragItems); }
    else if (this.mode === 'resizingItem' && this.activeResizeItem) { this.events.emit('itemResizeEnd', this.activeResizeItem); }
    else if (this.mode === 'boxSelecting' && this.boxSelectRect) {
      const items = this.getItemsInRect(this.boxSelectRect).map(item => this.findDraggableItemById(item.id)).filter(item => item !== null) as DraggableItem[];
      this.selectionManager.selectItems(items.map(item => item.id), originalEvent.ctrlKey || originalEvent.metaKey);
      this.events.emit('boxSelectEnd', this.boxSelectRect, items); this.boxSelectRect = null; this.canvasEngine.requestRender();
    }
    this.mode = 'idle';
    this.panStartPoint = null; this.dragStartPoint = null; this.activeDragItems = []; this.dragStartItemOffsets.clear();
    this.activeResizeItem = null; this.activeResizeHandle = null; this.originalResizeItemRect = null;
    this.boxSelectStartPoint = null; this.setCursor('default');
  };
  
  private handlePointerLeave = (e: CanvasPointerEvent): void => {
    if (this.mode !== 'idle' && this.mode !== 'draggingConnection' && this.mode !== 'reconnectingConnection') { this.handlePointerUp(e); }
    if(this.mode !== 'draggingConnection' && this.mode !== 'reconnectingConnection') { this.setCursor('default'); }
  };

  private tryCompleteReconnection(reconInfo: ReconnectingConnectionInfo, newPort: NodePort): void {
    this.nodeManager.deleteConnection(reconInfo.originalConnection.id);
    let finalSourcePort: NodePort, finalTargetPort: NodePort;
    if (reconInfo.draggedEnd === 'source') { finalSourcePort = newPort; finalTargetPort = reconInfo.fixedPort; }
    else { finalSourcePort = reconInfo.fixedPort; finalTargetPort = newPort; }
    const newConnection = this.nodeManager.createConnection(finalSourcePort.id, finalTargetPort.id);
    if (newConnection) { this.events.emit('connectionRecompleted', newConnection, reconInfo.originalConnection); this.selectionManager.selectItem(newConnection.id, false); }
    
    else { this.nodeManager.createConnection(reconInfo.originalConnection.sourcePortId, reconInfo.originalConnection.targetPortId); this.events.emit('reconnectionFailed', reconInfo.originalConnection); }
  }

  private cancelPendingOrReconnectingConnection(): void {
    if (this.pendingConnection) {
        if(this.pendingConnection.reconnectingInfo) this.events.emit('reconnectionCancel', this.pendingConnection);
        else this.events.emit('pendingConnectionCancel', this.pendingConnection);
    }
    this.pendingConnection = null; this.events.emit('compatiblePortHoverChanged', null); this.canvasEngine.requestRender();
  }

  private tryCompleteConnection(portA: NodePort, portB: NodePort): void {
    let sourcePort: NodePort | null = null; let targetPort: NodePort | null = null;
    if (portA.nodeId === portB.nodeId) { this.events.emit('connectionFailed', { reason: "Self-connection", portA, portB }); return; }
    if (portA.type === 'output' && portB.type === 'input') { sourcePort = portA; targetPort = portB; }
    else if (portB.type === 'output' && portA.type === 'input') { sourcePort = portB; targetPort = portA; }
    else { this.events.emit('connectionFailed', { reason: "Invalid port types", portA, portB }); return; }
    const connection = this.nodeManager.createConnection(sourcePort.id, targetPort.id);
    if (connection) this.events.emit('connectionCompleted', connection);
    else this.events.emit('connectionFailed', { reason: "NodeManager validation failed", sourcePort, targetPort });
  }
  
  public getPendingConnection(): PendingConnectionState | null { return this.pendingConnection; }

  private performResize(currentCanvasPoint: Point): void {
    if (!this.activeResizeItem || !this.activeResizeHandle || !this.dragStartPoint || !this.originalResizeItemRect) return;
    const viewState = this.canvasEngine.getViewState();
    const itemData = this.activeResizeItem.type === 'node' ? this.nodeManager.getNode(this.activeResizeItem.id) : this.stickyNoteManager.getNote(this.activeResizeItem.id);
    
    // Altura mínima ajustada para acomodar portas dinâmicas
    // A altura padrão do cabeçalho é 40px, e cada porta visível ocupa 24px verticalmente.
    // O rodapé do nó também tem um padding de 12px para o ID.
    const baseMinHeight = 40 + (itemData?.minHeight || 50); 
    let dynamicPortHeight = 0;
    if (itemData?.type === 'node') {
        // Soma a altura das portas fixas + dinâmicas visíveis
        const visibleInputPorts = itemData.fixedInputs.length + itemData.dynamicInputs.filter(p => !p.isHidden).length;
        const visibleOutputPorts = itemData.fixedOutputs.length + itemData.dynamicOutputs.length;
        dynamicPortHeight = Math.max(visibleInputPorts, visibleOutputPorts) * 24; // 24px por porta
    }
    const minHeight = baseMinHeight + dynamicPortHeight;
    
    const minWidth = (itemData && 'minWidth' in itemData && itemData.minWidth !== undefined ? itemData.minWidth : 50);

    let newX = this.originalResizeItemRect.x;
    let newY = this.originalResizeItemRect.y;
    let newWidth = this.originalResizeItemRect.width;
    let newHeight = this.originalResizeItemRect.height;
    
    const dx = currentCanvasPoint.x - this.dragStartPoint.x;
    const dy = currentCanvasPoint.y - this.dragStartPoint.y;

    switch (this.activeResizeHandle) {
        case 'e':
            newWidth = Math.max(minWidth, this.originalResizeItemRect.width + dx);
            break;
        case 'w':
            const potentialWidth = this.originalResizeItemRect.width - dx;
            newWidth = Math.max(minWidth, potentialWidth);
            newX = this.originalResizeItemRect.x + (this.originalResizeItemRect.width - newWidth);
            break;
        case 's':
            newHeight = Math.max(minHeight, this.originalResizeItemRect.height + dy);
            break;
        case 'n':
            const potentialHeight = this.originalResizeItemRect.height - dy;
            newHeight = Math.max(minHeight, potentialHeight);
            newY = this.originalResizeItemRect.y + (this.originalResizeItemRect.height - newHeight);
            break;
        case 'se':
            newWidth = Math.max(minWidth, this.originalResizeItemRect.width + dx);
            newHeight = Math.max(minHeight, this.originalResizeItemRect.height + dy);
            break;
        case 'sw':
            newHeight = Math.max(minHeight, this.originalResizeItemRect.height + dy);
            const potentialWidthSW = this.originalResizeItemRect.width - dx;
            newWidth = Math.max(minWidth, potentialWidthSW);
            newX = this.originalResizeItemRect.x + (this.originalResizeItemRect.width - newWidth);
            break;
        case 'ne':
            newWidth = Math.max(minWidth, this.originalResizeItemRect.width + dx);
            const potentialHeightNE = this.originalResizeItemRect.height - dy;
            newHeight = Math.max(minHeight, potentialHeightNE);
            newY = this.originalResizeItemRect.y + (this.originalResizeItemRect.height - newHeight);
            break;
        case 'nw':
            const potentialWidthNW = this.originalResizeItemRect.width - dx;
            const potentialHeightNW = this.originalResizeItemRect.height - dy;
            newWidth = Math.max(minWidth, potentialWidthNW);
            newHeight = Math.max(minHeight, potentialHeightNW);
            newX = this.originalResizeItemRect.x + (this.originalResizeItemRect.width - newWidth);
            newY = this.originalResizeItemRect.y + (this.originalResizeItemRect.height - newHeight);
            break;
    }

    if (viewState.snapToGrid) {
        const gs = viewState.gridSize;
        newX = Math.round(newX / gs) * gs;
        newY = Math.round(newY / gs) * gs;
        newWidth = Math.round(newWidth / gs) * gs;
        newHeight = Math.round(newHeight / gs) * gs;
    }
<<<<<<< HEAD
    
    // Adicione estes logs para depuração:
    console.log('--- Resize Debug ---');
    console.log('Active Handle:', this.activeResizeHandle);
    console.log('Original Rect:', JSON.stringify(this.originalResizeItemRect));
    console.log('Drag Start Point:', JSON.stringify(this.dragStartPoint));
    console.log('Current Canvas Point:', JSON.stringify(currentCanvasPoint));
    console.log('dx:', dx, 'dy:', dy);
    console.log('minWidth:', minWidth, 'minHeight:', minHeight);
    console.log('Calculated (newX, newY, newWidth, newHeight):', newX, newY, newWidth, newHeight);

    const newRect = { x: newX, y: newY, width: newWidth, height: newHeight };
    console.log('Final newRect to apply:', JSON.stringify(newRect));
    console.log('--------------------');

    if (this.activeResizeItem.type === 'node') this.nodeManager.resizeNode(this.activeResizeItem.id, newRect);
    else if (this.activeResizeItem.type === 'stickyNote') this.stickyNoteManager.updateNoteRect(this.activeResizeItem.id, newRect);
   }
=======

    const newRect = { x: newX, y: newY, width: newWidth, height: newHeight };
    if (this.activeResizeItem.type === 'node') {
        this.nodeManager.resizeNode(this.activeResizeItem.id, newRect);
    } else if (this.activeResizeItem.type === 'stickyNote') {
        this.stickyNoteManager.updateNoteRect(this.activeResizeItem.id, newRect);
    }
  }
>>>>>>> 0e119b2f

  private handleWheel = (e: CanvasWheelEvent): void => { this.canvasEngine.zoom(e.deltaY, e.clientPoint); };

  public findDraggableItemById(id: string): DraggableItem | null {
    const node = this.nodeManager.getNode(id);
    if (node) return { id: node.id, type: 'node', position: node.position, width: node.width, height: node.height };
    const stickyNote = this.stickyNoteManager.getNote(id);
    if (stickyNote) return { id: stickyNote.id, type: 'stickyNote', position: stickyNote.position, width: stickyNote.width, height: stickyNote.height };
    return null;
  }
  
  public getItemAtPoint(canvasPoint: Point): DraggableItem | null {
      const interactive = this.getInteractiveElementAtPoint(canvasPoint);
      return interactive.item || null;
  }

  private getItemBodyAtPoint(point: Point): DraggableItem | null {
    // Primeiro notas adesivas (mais fácil de sobrepor)
    const stickyNotes = this.stickyNoteManager.getNotes().slice().reverse();
    for (const note of stickyNotes) {
      if (this.isPointInRect(point, note.position, { width: note.width, height: note.height })) {
        return { id: note.id, type: 'stickyNote', position: note.position, width: note.width, height: note.height };
      }
    }
    // Depois nós
    const nodes = this.nodeManager.getNodes().slice().reverse();
    for (const node of nodes) {
      if (this.isPointInRect(point, node.position, { width: node.width, height: node.height })) {
        return { id: node.id, type: 'node', position: node.position, width: node.width, height: node.height };
      }
    }
    return null;
  }

  private getResizeHandleForSelectedItem(point: Point, item: DraggableItem, viewState: ViewState): ResizeHandle | null {
<<<<<<< HEAD
    const handleVisualSize = 8; // Tamanho visual da alça em pixels de tela
    const handleHitRadius = handleVisualSize / viewState.scale; // Raio de deteção de colisão em unidades do canvas
    
    const { x, y } = item.position;
    const { width, height } = item;
  
    // Definições das posições das alças (centros das alças visuais)
    const handlesDef: { type: ResizeHandle['type'], x: number, y: number }[] = [
      { type: 'nw', x: x,           y: y },
      { type: 'n',  x: x + width / 2, y: y },
      { type: 'ne', x: x + width,     y: y },
      { type: 'w',  x: x,           y: y + height / 2 },
      { type: 'e',  x: x + width,     y: y + height / 2 },
      { type: 'sw', x: x,           y: y + height },
      { type: 's',  x: x + width / 2, y: y + height },
      { type: 'se', x: x + width,     y: y + height },
    ];
  
    for (const handle of handlesDef) {
      const dx_handle = point.x - handle.x; // Distância X do mouse ao centro da alça atual
      const dy_handle = point.y - handle.y; // Distância Y do mouse ao centro da alça atual
      const distanceSq = dx_handle * dx_handle + dy_handle * dy_handle; // Distância ao quadrado
      const hitRadiusSq = handleHitRadius * handleHitRadius; // Raio de deteção ao quadrado
  
      if (distanceSq < hitRadiusSq) {
        return { type: handle.type, item }; // Retorna a primeira alça encontrada
      }
=======
    const handleVisualSize = 8; const handleHitRadius = handleVisualSize / viewState.scale; 
    const { x, y, width, height } = item.position;
    const handlesPoints: { type: ResizeHandle['type'], x: number, y: number }[] = [
        { type: 'nw', x: x, y: y }, { type: 'n', x: x + width / 2, y: y }, { type: 'ne', x: x + width, y: y },
        { type: 'w', x: x, y: y + height / 2 }, { type: 'e', x: x + width, y: y + height / 2 },
        { type: 'sw', x: x, y: y + height }, { type: 's', x: x + width / 2, y: y + height }, { type: 'se', x: x + width, y: y + height },
    ];
    for (const handle of handlesPoints) {
        const dx = point.x - handle.x; const dy = point.y - handle.y;
        if (dx * dx + dy * dy < handleHitRadius * handleHitRadius) return { type: handle.type, item };
>>>>>>> 0e119b2f
    }
  
    return null; // Nenhuma alça encontrada neste ponto
  }

  private getCursorForResizeHandle(handleType: ResizeHandle['type']): string {
    switch (handleType) {
        case 'nw': case 'se': return 'nwse-resize'; case 'n': case 's': return 'ns-resize';
        case 'ne': case 'sw': return 'nesw-resize'; case 'w': case 'e': return 'ew-resize';
        default: return 'default';
    }
  }

  private setCursor(cursorStyle: string): void { this.canvasEngine.getCanvasElement().style.cursor = cursorStyle; }

  private isPointInRect(point: Point, rectPos: Point, rectSize: { width: number, height: number }): boolean {
    return (point.x >= rectPos.x && point.x <= rectPos.x + rectSize.width && point.y >= rectPos.y && point.y <= rectPos.y + rectSize.height);
  }

  private getItemsInRect(rect: Rect): Array<DraggableItem> {
    const allItems: Array<DraggableItem> = [
      ...this.nodeManager.getNodes().map(n => ({ id: n.id, type: 'node', position: n.position, width: n.width, height: n.height })),
      ...this.stickyNoteManager.getNotes().map(sn => ({ id: sn.id, type: 'stickyNote', position: sn.position, width: sn.width, height: sn.height })),
    ];
    // Adicionar conexões aqui se quisermos selecioná-las com box select
    return allItems.filter(item => {
      const itemRect = { ...item.position, width: item.width, height: item.height };
      return (itemRect.x < rect.x + rect.width && itemRect.x + itemRect.width > rect.x && itemRect.y < rect.y + rect.height && itemRect.y + itemRect.height > rect.y);
    });
  }
  
  public getBoxSelectRect(): Rect | null { return this.boxSelectRect; }

  public on(event: string, listener: (...args: any[]) => void): this { this.events.on(event, listener); return this; }
  public off(event: string, listener: (...args: any[]) => void): this { this.events.off(event, listener); return this; }
  
  public destroy(): void { this.events.removeAllListeners(); }
}<|MERGE_RESOLUTION|>--- conflicted
+++ resolved
@@ -565,35 +565,10 @@
         newWidth = Math.round(newWidth / gs) * gs;
         newHeight = Math.round(newHeight / gs) * gs;
     }
-<<<<<<< HEAD
-    
-    // Adicione estes logs para depuração:
-    console.log('--- Resize Debug ---');
-    console.log('Active Handle:', this.activeResizeHandle);
-    console.log('Original Rect:', JSON.stringify(this.originalResizeItemRect));
-    console.log('Drag Start Point:', JSON.stringify(this.dragStartPoint));
-    console.log('Current Canvas Point:', JSON.stringify(currentCanvasPoint));
-    console.log('dx:', dx, 'dy:', dy);
-    console.log('minWidth:', minWidth, 'minHeight:', minHeight);
-    console.log('Calculated (newX, newY, newWidth, newHeight):', newX, newY, newWidth, newHeight);
-
     const newRect = { x: newX, y: newY, width: newWidth, height: newHeight };
-    console.log('Final newRect to apply:', JSON.stringify(newRect));
-    console.log('--------------------');
-
     if (this.activeResizeItem.type === 'node') this.nodeManager.resizeNode(this.activeResizeItem.id, newRect);
     else if (this.activeResizeItem.type === 'stickyNote') this.stickyNoteManager.updateNoteRect(this.activeResizeItem.id, newRect);
    }
-=======
-
-    const newRect = { x: newX, y: newY, width: newWidth, height: newHeight };
-    if (this.activeResizeItem.type === 'node') {
-        this.nodeManager.resizeNode(this.activeResizeItem.id, newRect);
-    } else if (this.activeResizeItem.type === 'stickyNote') {
-        this.stickyNoteManager.updateNoteRect(this.activeResizeItem.id, newRect);
-    }
-  }
->>>>>>> 0e119b2f
 
   private handleWheel = (e: CanvasWheelEvent): void => { this.canvasEngine.zoom(e.deltaY, e.clientPoint); };
 
@@ -629,49 +604,18 @@
   }
 
   private getResizeHandleForSelectedItem(point: Point, item: DraggableItem, viewState: ViewState): ResizeHandle | null {
-<<<<<<< HEAD
-    const handleVisualSize = 8; // Tamanho visual da alça em pixels de tela
-    const handleHitRadius = handleVisualSize / viewState.scale; // Raio de deteção de colisão em unidades do canvas
-    
-    const { x, y } = item.position;
-    const { width, height } = item;
-  
-    // Definições das posições das alças (centros das alças visuais)
-    const handlesDef: { type: ResizeHandle['type'], x: number, y: number }[] = [
-      { type: 'nw', x: x,           y: y },
-      { type: 'n',  x: x + width / 2, y: y },
-      { type: 'ne', x: x + width,     y: y },
-      { type: 'w',  x: x,           y: y + height / 2 },
-      { type: 'e',  x: x + width,     y: y + height / 2 },
-      { type: 'sw', x: x,           y: y + height },
-      { type: 's',  x: x + width / 2, y: y + height },
-      { type: 'se', x: x + width,     y: y + height },
-    ];
-  
-    for (const handle of handlesDef) {
-      const dx_handle = point.x - handle.x; // Distância X do mouse ao centro da alça atual
-      const dy_handle = point.y - handle.y; // Distância Y do mouse ao centro da alça atual
-      const distanceSq = dx_handle * dx_handle + dy_handle * dy_handle; // Distância ao quadrado
-      const hitRadiusSq = handleHitRadius * handleHitRadius; // Raio de deteção ao quadrado
-  
-      if (distanceSq < hitRadiusSq) {
-        return { type: handle.type, item }; // Retorna a primeira alça encontrada
-      }
-=======
     const handleVisualSize = 8; const handleHitRadius = handleVisualSize / viewState.scale; 
     const { x, y, width, height } = item.position;
-    const handlesPoints: { type: ResizeHandle['type'], x: number, y: number }[] = [
+    const handlesDef: { type: ResixwzeHandle['type'], x: number, y: number }[] = [
         { type: 'nw', x: x, y: y }, { type: 'n', x: x + width / 2, y: y }, { type: 'ne', x: x + width, y: y },
         { type: 'w', x: x, y: y + height / 2 }, { type: 'e', x: x + width, y: y + height / 2 },
         { type: 'sw', x: x, y: y + height }, { type: 's', x: x + width / 2, y: y + height }, { type: 'se', x: x + width, y: y + height },
     ];
-    for (const handle of handlesPoints) {
+    for (const handle of handlesDef) {
         const dx = point.x - handle.x; const dy = point.y - handle.y;
         if (dx * dx + dy * dy < handleHitRadius * handleHitRadius) return { type: handle.type, item };
->>>>>>> 0e119b2f
-    }
-  
-    return null; // Nenhuma alça encontrada neste ponto
+    }
+    return null;
   }
 
   private getCursorForResizeHandle(handleType: ResizeHandle['type']): string {
